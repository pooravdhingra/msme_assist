import logging
import time
from datetime import datetime, timedelta
from dataclasses import dataclass
from dotenv import load_dotenv
from langchain_openai import ChatOpenAI
from langchain.chains import RetrievalQA
from data_loader import load_rag_data, load_dfl_data, PineconeRecordRetriever
from scheme_lookup import (
    find_scheme_guid_by_query,
    fetch_scheme_docs_by_guid,
    DocumentListRetriever,
)
from utils import extract_scheme_guid
import streamlit as st
from data import DataManager
import re
import os

# Set up logging
logging.basicConfig(level=logging.DEBUG,
                    format='%(asctime)s - %(levelname)s - %(message)s',
                    force=True)
logger = logging.getLogger(__name__)
logging.getLogger("pymongo").setLevel(logging.WARNING)

# Load environment variables
load_dotenv()

# Initialize DataManager
data_manager = DataManager()

# Initialize cached resources
@st.cache_resource
def init_llm():
    logger.info("Initializing LLM client")
    start_time = time.time()
    api_key = os.getenv("OPENAI_API_KEY")
    if not api_key:
        raise ValueError("OPENAI_API_KEY environment variable not set")
    llm = ChatOpenAI(
<<<<<<< HEAD
        model="gpt-4.1-mini-2025-04-14",
=======
        model="gpt-4.1-mini-2025-04-14",  # Updated model
>>>>>>> 25dcf66e
        api_key=api_key,
        base_url="https://api.openai.com/v1",
        temperature=0
    )
    logger.info(f"LLM initialized in {time.time() - start_time:.2f} seconds")
    return llm

@st.cache_resource
def init_vector_store():
    logger.info("Loading vector store")
    start_time = time.time()
    index_host = os.getenv("PINECONE_SCHEME_HOST")
    if not index_host:
        raise ValueError("PINECONE_SCHEME_HOST environment variable not set")
    index_name = os.getenv("PINECONE_INDEX_NAME")
    try:
        vector_store = load_rag_data(host=index_host, index_name=index_name, version_file="faiss_version.txt")
    except Exception as e:
        logger.error(f"Failed to load scheme index: {e}")
        raise
    logger.info(f"Vector store loaded in {time.time() - start_time:.2f} seconds")
    return vector_store

@st.cache_resource
def init_dfl_vector_store():
    logger.info("Loading DFL vector store")
    start_time = time.time()
    google_drive_file_id = os.getenv("DFL_GOOGLE_DOC_ID")
    if not google_drive_file_id:
        raise ValueError("DFL_GOOGLE_DOC_ID environment variable not set")
    index_host = os.getenv("PINECONE_DFL_HOST")
    if not index_host:
        raise ValueError("PINECONE_DFL_HOST environment variable not set")
    index_name = os.getenv("PINECONE_DFL_INDEX_NAME")
    try:
        vector_store = load_dfl_data(google_drive_file_id, host=index_host, index_name=index_name)
    except Exception as e:
        logger.error(f"Failed to load DFL index: {e}")
        raise
    logger.info(
        f"DFL vector store loaded in {time.time() - start_time:.2f} seconds"
    )
    return vector_store

llm = init_llm()
scheme_vector_store = init_vector_store()
dfl_vector_store = init_dfl_vector_store()

# Dataclass to hold user context information
@dataclass
class UserContext:
    name: str
    state_id: str
    state_name: str
    business_name: str
    business_category: str
    gender: str

# Retrieve user information from Streamlit session state
def get_user_context(session_state):
    try:
        user = session_state.user
        return UserContext(
            name=user["fname"],
            state_id=user.get("state_id", "Unknown"),
            state_name=user.get("state_name", "Unknown"),
            business_name=user.get("business_name", "Unknown"),
            business_category=user.get("business_category", "Unknown"),
            gender=user.get("gender", "Unknown"),
        )
    except AttributeError:
        logger.error("User data not found in session state")
        return None

# Helper function to detect language
def detect_language(query):
    # Check for Devanagari script (Hindi)
    devanagari_pattern = re.compile(r'[\u0900-\u097F]')
    if devanagari_pattern.search(query):
        return "Hindi"
    
    # Common Hindi words in Roman script for Hinglish detection
    hindi_words = [
        "kya", "kaise", "ke", "mein", "hai", "kaun", "kahan", "kab",
        "batao", "sarkari", "yojana", "paise", "karobar", "dukaan", "nayi", "naye", "chahiye", "madad", "karo",
        "dikhao", "samjhao", "tarika", "aur", "arey", "bhi", "kya", "hai", "hoga", "hogi", "ho", "hoon", "magar", "lekin", "par", 
        "toh", "ab", "phir", "kuch", "thoda", "zyada", "sab", "koi", "kuchh", "aap", "tum", "main",
        "hum", "unhe", "unko", "unse", "yeh", "woh", "aisa", "aisi", "aise", "bataiye", "achha", "acha", "accha", "theek", "theekh", 
        "thik", "thikk", "idhar", "udhar", "yahan", "wahan", "waha", "bhai", "bhaiya", "bhaiyya", 
        "bhiya", "bahut", "bahot", "bohot", "bahuut", "zara", "jara", "mat", "maat", "matlab", "matlb", "fir", "phirr", "phhir", "phir", 
        "main", "aap", "aapke", "yojanaen", "liye", "kar", "sakte", "hain", "tak"
    ]
    query_lower = query.lower()
    hindi_word_count = sum(1 for word in hindi_words if word in query_lower)
    total_words = len(query_lower.split())
    
    # If more than 30% of words are Hindi or mixed with English
    if total_words > 0 and hindi_word_count / total_words > 0.15:
        return "Hinglish"

    return "English"

def get_system_prompt(language, user_name="User", word_limit=200):

    """Return tone and style instructions."""

    system_rules = f"""1. **Language Handling**:
       - The query language is provided as {language} (English, Hindi, or Hinglish).
       - For Hindi queries, respond in Devanagari script using simple, clear words suitable for micro business owners with low Hindi proficiency.
       - For Hinglish queries, use a natural mix of simple English and Hindi words in Roman script, prioritizing hindi words in the mix.
       - For English queries, respond in simple English.
       
       2. **Response Guidelines**:
       - Scope: Only respond to queries about government schemes, digital/financial literacy, or business growth.
       - Tone and Style: Use simple, clear words, short sentences, friendly tone, relatable examples.
       - Give structured responses with formatting like bullets or headings/subheadings. Do not give long paragraphs of text.
       - Response must be <={word_limit} words.

       - Never mention agent fees unless specified in RAG Response for scheme queries.
       - Never repeat user query or bring up ambiguity in the response, proceed directly to answering.
       - Never mention technical terms like RAG, LLM, Database etc. to the user.
       - Use scheme names exactly as provided in the RAG Response without paraphrasing (underscores may be replaced with spaces).
       - Start the response with 'Hi {user_name}!' (English), 'Namaste {user_name}!' (Hinglish), or 'नमस्ते {user_name}!' (Hindi) unless Out_of_Scope."""

    system_prompt = system_rules.format(language=language, user_name=user_name)
    return system_prompt


# Build conversation history from stored messages for intent classification
def build_conversation_history(messages):
    conversation_history = ""
    session_messages = []
    for msg in messages[-10:]:
        if msg["role"] == "assistant" and "Welcome" in msg["content"]:
            continue
        session_messages.append((msg["role"], msg["content"], msg["timestamp"]))
    session_messages = sorted(session_messages, key=lambda x: x[2], reverse=True)[:5]
    for role, content, _ in session_messages:
        conversation_history += f"{role.capitalize()}: {content}\n"
    return conversation_history


# Welcome user
def welcome_user(state_name, user_name, query_language):
    """Generate a welcome message in the user's chosen language."""
    prompt = f"""You are a helpful assistant for Haqdarshak, supporting small business owners in India with government schemes, digital/financial literacy, and business growth. The user is a new user named {user_name} from {state_name}.

    **Input**:
    - Query Language: {query_language}

    **Instructions**:
    - Generate a welcome message for a new user in the specified language ({query_language}).
    - For Hindi, use Devanagari script with simple, clear words suitable for micro business owners with low Hindi proficiency.
    - For English, use simple English with a friendly tone.
    - The message should welcome the user, and offer assistance with schemes and documents applicable to their state and all central government schemes or help with digital/financial literacy and business growth.
    - Response must be ≤70 words.
    - Start the response with 'Hi {user_name}!' (English) or 'नमस्ते {user_name}!' (Hindi).

    **Output**:
    - Return only the welcome message in the specified language.
    """

    try:
        response = llm.invoke([{"role": "user", "content": prompt}])
        generated_response = response.content.strip()
        logger.info(f"Generated welcome message in {query_language}: {generated_response}")
        return generated_response
    except Exception as e:
        logger.error(f"Failed to generate welcome message: {str(e)}")
        # Fallback to default messages
        if query_language == "Hindi":
            return f"नमस्ते {user_name}! हकदर्शक MSME चैटबॉट में स्वागत है। आप {state_name} से हैं, मैं आपकी राज्य और केंद्रीय योजनाओं में मदद करूँगा। आज कैसे सहायता करूँ?"
        return f"Hi {user_name}! Welcome to Haqdarshak MSME Chatbot! Since you're from {state_name}, I'll help with schemes and documents applicable to your state and all central government schemes. How can I assist you today?"

# Step 1: Process user query with RAG
def get_rag_response(query, vector_store, state="ALL_STATES", gender=None, business_category=None):
    start_time = time.time()
    try:
        details = []
        if state:
            details.append(f"state: {state}")
        if gender:
            details.append(f"gender: {gender}")
        if business_category:
            details.append(f"business category: {business_category}")

        full_query = query
        if details:
            full_query = f"{full_query}. {' '.join(details)}"

        logger.debug(f"Processing query: {full_query}")
        retriever = PineconeRecordRetriever(
            index=vector_store, state=state, gender=gender, k=5
        )
        qa_chain = RetrievalQA.from_chain_type(
            llm=llm,
            chain_type="stuff",
            retriever=retriever,
            return_source_documents=True,
        )
        result = qa_chain.invoke({"query": full_query})
        response = result["result"]
        sources = result["source_documents"]
        logger.info(
            f"RAG response generated in {time.time() - start_time:.2f} seconds: {response}"
        )
        if not sources:
            logger.warning(f"No documents retrieved for query: {full_query}")
        else:
            logger.info(f"Retrieved {len(sources)} documents for query: {full_query}")
            for i, doc in enumerate(sources):
                logger.debug(f"Document {i+1}:")
                logger.debug(f"  Content: {doc.page_content}")
                logger.debug(f"  Metadata: {doc.metadata}")
        return {"text": response, "sources": sources}
    except Exception as e:
        logger.error(
            f"RAG retrieval failed in {time.time() - start_time:.2f} seconds: {str(e)}"
        )
        return {"text": "Error retrieving scheme information.", "sources": []}


def get_scheme_response(
    query,
    vector_store,
    state="ALL_STATES",
    gender=None,
    business_category=None,
    include_mudra=False,
    intent=None,
):
    """Retrieve scheme info, using keyword lookup for popular schemes."""
    logger.info("Querying scheme dataset")

    guid = None
    if intent == "Specific_Scheme_Know_Intent":
        guid = find_scheme_guid_by_query(query)

    if guid:
        logger.info(f"Directly fetching scheme details for GUID {guid}")
        docs = fetch_scheme_docs_by_guid(guid, vector_store)
        if docs:
            retriever = DocumentListRetriever(docs)
            qa_chain = RetrievalQA.from_chain_type(
                llm=llm,
                chain_type="stuff",
                retriever=retriever,
                return_source_documents=True,
            )
            result = qa_chain.invoke({"query": query})
            rag = {"text": result["result"], "sources": result["source_documents"]}
        else:
            logger.warning("No documents fetched by GUID; falling back to search")
            guid = None

    if not guid:
        rag = get_rag_response(
            query,
            vector_store,
            state=state,
            gender=gender,
            business_category=business_category,
        )

    if include_mudra:
        logger.info("Fetching Pradhan Mantri Mudra Yojana details")
        mudra_rag = get_rag_response(
            "Pradhan Mantri Mudra Yojana",
            vector_store,
            state=state,
            gender=gender,
            business_category=business_category,
        )

        if not isinstance(rag, dict):
            rag = {"text": str(rag), "sources": []}
        if not isinstance(mudra_rag, dict):
            mudra_rag = {"text": str(mudra_rag), "sources": []}

        rag["text"] = f"{rag.get('text', '')}\n{mudra_rag.get('text', '')}"
        rag["sources"] = rag.get("sources", []) + mudra_rag.get("sources", [])

    return rag


def get_dfl_response(query, vector_store, state="ALL_STATES", gender=None, business_category=None):
    """Wrapper for DFL dataset retrieval with clearer logging."""
    logger.info("Querying DFL dataset")
    return get_rag_response(
        query,
        vector_store,
        state=state,
        gender=gender,
        business_category=business_category,
    )

# Classify the intent of the user's query
def classify_intent(query, prev_response, conversation_history=""):
    """Return one of the predefined intent labels."""

    prompt = f"""You are an assistant for Haqdarshak. Classify the user's intent.

    **Input**:
    - Query: {query}
    - Previous Assistant Response: {prev_response}
    - Conversation History: {conversation_history}

    **Instructions**:
    Return only one label from the following:
       - Schemes_Know_Intent - General ambiguous queries enquiring about schemes or loans without specifics (e.g., 'loan', 'Schemes for credit?', 'MSME ke liye schemes kya hain?', 'क्रेडिट के लिए योजनाएं?', 'loan chahiye', 'scheme dikhao')
       - DFL_Intent - Digital/financial literacy queries (e.g., 'Current account', 'How to use UPI?', 'डिजिटल भुगतान कैसे करें?', 'Opening Bank Account', 'Why get Insurance', 'Why take loans', 'Online Safety')
       - Specific_Scheme_Know_Intent - Queries about specific schemes (e.g., 'What is FSSAI?', 'PMFME ke baare mein batao', 'एफएसएसएआई क्या है?', 'Pashu Kisan Credit Scheme ke baare mein bataiye', 'Udyam', 'Mudra Yojana', 'pmegp')
       - Specific_Scheme_Apply_Intent - Queries about applying for specific schemes (e.g., 'Apply', 'Apply kaise karna hai', 'How to apply for FSSAI?', 'FSSAI kaise apply karu?', 'एफएसएसआईएआई के लिए आवेदन कैसे करें?')
       - Specific_Scheme_Eligibility_Intent - Queries about eligibility for specific schemes (e.g., 'Eligibility', 'Eligibility batao', 'Am I eligible for FSSAI?', 'FSSAI eligibility?', 'एफएसएसआईएआई की पात्रता क्या है?')
       - Out_of_Scope - Queries that are not relevant (e.g., 'What's the weather?', 'Namaste', 'मौसम कैसा है?', 'Time?')
       - Contextual_Follow_Up - Follow-up queries (e.g., 'Tell me more', 'Aur batao', 'और बताएं', 'iske baare mein aur jaankaari chahiye')
       - Confirmation_New_RAG - Confirmation for initiating another RAG search (Only to be chosen when user query is confirmation for initating another RAG search ("Yes", "Haan batao", "Haan dikhao", "Yes search again") AND previous assistant response says that the bot needs to fetch more details about some scheme. ('I need to fetch more details about [scheme name]. Please confirm if this is the scheme you meant.'))
       - Gratitude_Intent - User expresses thanks or acknowledgement (e.g., 'ok thanks', 'got it', 'theek hai', 'accha', 'thank you', 'शुक्रिया', 'धन्यवाद')

    **Tips**:
       - Use rule-based checks for Out_of_Scope (keywords: 'hello', 'hi', 'hey', 'weather', 'time', 'namaste', 'mausam', 'samay').
       - For Contextual_Follow_Up, prioritize the Previous Assistant Response for context to check if the query is a follow-up.
       - Only use conversation history for context, intent should be determined solely by current query.
       - To distinguish between Specific_Scheme_Know_Intent and Scheme_Know_Intent, check for whether query is asking for information about specific scheme or general information about schemes. You can also refer to conversation history to see if the scheme being asked about has already been mentioned by the bot to the user first, in which case the intent is certainly Specific_Scheme_Know_Intent.
    """
    try:
        response = llm.invoke([{"role": "user", "content": prompt}])
        return response.content.strip()
    except Exception as e:
        logger.error(f"Failed to classify intent: {str(e)}")
        return "Out_of_Scope"

# Generate final response based on intent and RAG output
def generate_response(intent, rag_response, user_info, language, context, query, scheme_guid=None, scheme_details=None, stream: bool = False):
    if intent == "Out_of_Scope":
        if language == "Hindi":
            return "क्षमा करें, मैं केवल सरकारी योजनाओं, डिजिटल या वित्तीय साक्षरता और व्यावसायिक वृद्धि पर मदद कर सकता हूँ।"
        if language == "Hinglish":
            return "Maaf kijiye, main sirf sarkari yojanaon, digital ya financial literacy aur business growth mein madad kar sakta hoon."
        return "Sorry, I can only help with government schemes, digital/financial literacy or business growth."

    if intent == "Gratitude_Intent":
        gratitude_prompt = f"""You are a friendly assistant for Haqdarshak. The user {user_info.name} has thanked you.

        **Instructions**:
        - Respond briefly in the same language ({language}) acknowledging the thanks and offering further help.
        - Use Devanagari script for Hindi and a natural mix of Hindi and English words in Roman script for Hinglish.
        - Keep the message under 30 words.

        **Output**:
        - Only the acknowledgement message in the user's language."""
        try:
            response = llm.invoke([{"role": "user", "content": gratitude_prompt}])
            return response.content.strip()
        except Exception as e:
            logger.error(f"Failed to generate gratitude response: {str(e)}")
            if language == "Hindi":
                return "धन्यवाद! क्या मैं और मदद कर सकता हूँ?"
            if language == "Hinglish":
                return "Thanks! Kya main aur madad kar sakta hoon?"
            return "You're welcome! Let me know if you need anything else."

    word_limit = 150 if intent == "Schemes_Know_Intent" else 100
    tone_prompt = get_system_prompt(language, user_info.name, word_limit)

    base_prompt = f"""You are a helpful assistant for Haqdarshak, supporting small business owners in India with government schemes, digital/financial literacy, and business growth.

    **Input**:
    - Intent: {intent}
    - RAG Response: {rag_response}
    - Current Query: {query}
    - User Name: {user_info.name}
    - State: {user_info.state_name} ({user_info.state_id})
    - Gender: {user_info.gender}
    - Business Name: {user_info.business_name}
    - Business Category: {user_info.business_category}
    - Conversation Context: {context}
    - Language: {language}"""
    if scheme_details:
        base_prompt += f"\n    - User Provided Scheme Details: {scheme_details}"
    if scheme_guid:
        base_prompt += f"\n    - Scheme GUID: {scheme_guid}"

    base_prompt += f"""

    **Language Handling and Tone Instructions**:
    {tone_prompt}

    **Task**:
    Use any user-provided scheme details to pick relevant schemes from retrieved data and personalise the scheme information wherever applicable.
    Prioritise the **Current Query** over the **Conversation Context** when determining the response.
    """

    special_schemes = ["Udyam", "FSSAI", "Shop Act", "GST"]
    link = "https://haqdarshak.com/contact"

    if intent == "Specific_Scheme_Know_Intent":
        intent_prompt = (
            "Share scheme name, purpose, benefits and other fetched relevant details in a structured format from **RAG Response**. "
            "Ask: 'Want details on eligibility or how to apply?' "
            "(English), 'Eligibility ya apply karne ke baare mein jaanna chahte hain?' "
            "(Hinglish), or 'पात्रता या आवेदन करने के बारे में जानना चाहते हैं?' (Hindi)."
        )
        intent_prompt += (
            f" For {', '.join(special_schemes)}, add: 'Haqdarshak can help you get this document "
            f"for Only ₹99. Click: {link}' (English), 'Haqdarshak aapko yeh document sirf ₹99 mein "
            f"dilane mein madad kar sakta hai. Click: {link}' (Hinglish), or 'हकदर्शक आपको यह दस्तावेज़ "
            f"केवल ₹99 में दिलाने में मदद कर सकता है। क्लिक करें: {link}' (Hindi)."
        )
    elif intent == "Specific_Scheme_Apply_Intent":
        intent_prompt = (
            "Share application process from **RAG Response**."
        )
        intent_prompt += (
            f" For {', '.join(special_schemes)}, add: 'Haqdarshak can help you get this document "
            f"for Only ₹99. Click: {link}' (English), 'Haqdarshak aapko yeh document sirf ₹99 mein "
            f"dilane mein madad kar sakta hai. Click: {link}' (Hinglish), or 'हकदर्शक आपको यह दस्तावेज़ "
            f"केवल ₹99 में दिलाने में मदद कर सकता है। क्लिक करें: {link}' (Hindi)."
        )
    elif intent == "Specific_Scheme_Eligibility_Intent":
        intent_prompt = (
            "Summarize eligibility rules from **RAG Response** and provide a link "
            f"to check eligibility: https://customer.haqdarshak.com/check-eligibility/{scheme_guid}. "
            "Ask the user to verify their eligibility there."
        )
        intent_prompt += (
            f" For {', '.join(special_schemes)}, add: 'Haqdarshak can help you get this document "
            f"for Only ₹99. Click: {link}' (English), 'Haqdarshak aapko yeh document sirf ₹99 mein "
            f"dilane mein madad kar sakta hai. Click: {link}' (Hinglish), or 'हकदर्शक आपको यह दस्तावेज़ "
            f"केवल ₹99 में दिलाने में मदद कर सकता है। क्लिक करें: {link}' (Hindi)."
        )
    elif intent == "Schemes_Know_Intent":
        intent_prompt = (
            "List multiple schemes from **RAG Response** with a short one-line description for each. "
            "Use any user provided scheme details to choose the most relevant schemes. "
            "If no close match is found, still list the top 2-3 schemes applicable to the user that are at least in the user's state or CSS. "
            "Finally Ask: 'Want more details on any scheme?' (English), 'Kisi yojana ke baare mein aur jaanna chahte hain?' (Hinglish), or "
            "'किसी योजना के बारे में और जानना चाहते हैं?' (Hindi)."
        )
        intent_prompt += (
            f" For {', '.join(special_schemes)}, add: 'Haqdarshak can help you get this document "
            f"for Only ₹99. Click: {link}' (English), 'Haqdarshak aapko yeh document sirf ₹99 mein "
            f"dilane mein madad kar sakta hai. Click: {link}' (Hinglish), or 'हकदर्शक आपको यह दस्तावेज़ "
            f"केवल ₹99 में दिलाने में मदद कर सकता है। क्लिक करें: {link}' (Hindi)."
        )
        if scheme_details and scheme_details.get("path") == "credit":
            intent_prompt += (
                " Always include 'Pradhan Mantri Mudra Yojana' in the same format as the other schemes."
            )
    elif intent == "DFL_Intent":
        intent_prompt = (
            "Use the **RAG Response** if available, augmenting with your own knowledge "
            "where relevant. If the RAG Response is empty or not relevant, do not mention that to user and provide a helpful answer "
            "smoothly from your own knowledge in simple language "
            "with helpful examples."
        )
    elif intent == "Contextual_Follow_Up":
        intent_prompt = (
            "Use the Previous Assistant Response and Conversation Context to identify the topic. "
            "If the RAG Response does not match the referenced scheme, indicate a new RAG search "
            "is needed. Provide a relevant follow-up response using the RAG Response, "
            "filtering for schemes where 'applicability' includes state_id or 'scheme type' is "
            "'Centrally Sponsored Scheme' (CSS). If unclear, ask for clarification (e.g., "
            "'Could you specify which scheme?' or 'Kaunsi scheme ke baare mein?' or 'कौन सी योजना के बारे में?')."
        )
    elif intent == "Confirmation_New_RAG":
        intent_prompt = (
            "If the user confirms to initiate a new RAG search, respond with the details of the "
            "scheme they are interested in, refer to conversation context for details."
        )
    else:
        intent_prompt = ""

    output_prompt = """
    **Output**:
       - Return only the final response in the query's language (no intent label or intermediate steps). If a new RAG search is needed for schemes, indicate with: 'I need to fetch more details about [scheme name]. Please confirm if this is the scheme you meant.' (English), 'Mujhe [scheme name] ke baare mein aur jaankari leni hogi. Kya aap isi scheme ki baat kar rahe hain?' (Hinglish), or 'मुझे [scheme name] के बारे में और जानकारी लेनी होगी। क्या आप इसी योजना की बात कर रहे हैं?' (Hindi).
       - If RAG Response is empty or 'No relevant scheme information found,' and the query is a Contextual_Follow_Up referring to a specific scheme, indicate a new RAG search is needed. Otherwise, say: 'I don't have information on this right now.' (English), 'Mujhe iske baare mein abhi jaankari nahi hai.' (Hinglish), or 'मुझे इसके बारे में अभी जानकारी नहीं है।' (Hindi).
       - Do not mention any other scheme when a specific scheme is being talked about.
       - When intent is Schemes_Know, do not mention other schemes from past conversation, only the current relevant ones.
       - No need to mention user profile details in every response, only include where contextually relevant.
       - Scheme answers must come only from scheme data. For DFL answers, use the DFL document supplemented by your own knowledge when possible, but rely on your own knowledge if nothing relevant is found.
    """

    prompt = f"{base_prompt}{intent_prompt}\n{output_prompt}"

    try:
        if stream:
            def token_generator():
                buffer = ""
                try:
                    for chunk in llm.stream([{"role": "user", "content": prompt}]):
                        token = chunk.content or ""
                        buffer += token
                        if token:
                            yield token
                except Exception as e:
                    logger.error(f"Failed to stream response: {str(e)}")
                    return

                if intent == "Specific_Scheme_Eligibility_Intent" and scheme_guid:
                    screening_link = f"https://customer.haqdarshak.com/check-eligibility/{scheme_guid}"
                    if screening_link not in buffer:
                        for char in "\n" + screening_link:
                            yield char

            return token_generator()
        else:
            response = llm.invoke([{"role": "user", "content": prompt}])
            final_text = response.content.strip()
            if intent == "Specific_Scheme_Eligibility_Intent" and scheme_guid:
                screening_link = f"https://customer.haqdarshak.com/check-eligibility/{scheme_guid}"
                if screening_link not in final_text:
                    final_text += f"\n{screening_link}"
            return final_text
    except Exception as e:
        logger.error(f"Failed to generate response: {str(e)}")
        if language == "Hindi":
            return "क्षमा करें, मैं आपका प्रश्न संसाधित नहीं कर सका।"
        if language == "Hinglish":
            return "Sorry, main aapka query process nahi kar saka."
        return "Sorry, I couldn't process your query."

# Generate unique interaction ID
def generate_interaction_id(query, timestamp):
    return f"{query[:500]}_{timestamp.strftime('%Y%m%d%H%M%S')}"


# ---- Scheme personalisation helpers ----
def ask_scheme_question(key, language):
    questions_en = {
        "credit_or_subsidy": "Are you looking for loans/credit or other subsidies?",
        "loan_amount": "How much loan are you looking for?",
        "loan_purpose": "What is the purpose of taking this loan?",
        "turnover": "How much business do you do in a month approximately?",
        "business_type": "What business do you do?",
        "sc_st": "Are you SC/ST?",
    }

    questions_hi = {
        "credit_or_subsidy": "क्या आप लोन/क्रेडिट लेना चाहते हैं या कोई सब्सिडी?",
        "loan_amount": "आप कितने रुपये का लोन चाहते हैं?",
        "loan_purpose": "यह लोन किस काम के लिए है?",
        "turnover": "आप महीने में लगभग कितना व्यापार करते हैं?",
        "business_type": "आप कौन सा व्यापार करते हैं?",
        "sc_st": "क्या आप SC/ST हैं?",
    }

    questions_hinglish = {
        "credit_or_subsidy": "Kya aap loan/credit chahte hain ya koi subsidy?",
        "loan_amount": "Kitna loan chahiye?",
        "loan_purpose": "Yeh loan kis kaam ke liye hai?",
        "turnover": "Aap mahine mein lagbhag kitna business karte hain?",
        "business_type": "Aap kaunsa business karte hain?",
        "sc_st": "Kya aap SC/ST hain?",
    }

    if language == "Hindi":
        return questions_hi.get(key, "")
    if language == "Hinglish":
        return questions_hinglish.get(key, "")
    return questions_en.get(key, "")


def monthly_to_annual_llm(amount_str: str) -> str:
    """Use the LLM to convert a monthly amount description to an annual value."""
    prompt = (
        "You will be given a description of how much business a user does in a month. "
        "Convert it to an approximate annual amount in Indian rupees. "
        "Return only the number without commas, units, or any additional text.\n\n"
        f"Text: {amount_str}"
    )
    try:
        response = llm.invoke([{"role": "user", "content": prompt}])
        normalized = response.content.strip().replace(",", "")
        match = re.search(r"([0-9]+(?:\.[0-9]+)?)", normalized)
        if match:
            return match.group(1)
    except Exception as e:
        logger.error(f"LLM amount normalisation failed: {e}")
    return amount_str


def classify_scheme_type(query: str) -> str:
    """Return 'credit' if query refers to loans/credit, else 'non_credit'."""
    credit_keywords = [
        "loan",
        "credit",
        "udhaar",
        "udhar",
        "borrow",
        "capital",
        "finance",
        "fund",
        "money",
        "purchase",
        "buy",
        "\u0932\u094b\u0928",  # लोन (loan)
        "\u0915\u0930\u094d\u091c",  # कर्ज (karz)
        "\u0909\u0927\u093e\u0930",  # उधार (udhaar)
        "\u090b\u0923",  # ऋण (riN)
    ]
    non_credit_keywords = [
        "document",
        "registration",
        "legal",
        "mentorship",
        "training",
        "license",
        "certificate",
        "\u0926\u0938\u094d\u0924\u093e\u0935\u0947\u091c",  # document in Hindi
        "\u0930\u091c\u093f\u0938\u094d\u091f\u094d\u0930\u0947\u0936\u0928",  # registration
        "\u0915\u093e\u0928\u0942\u0928\u0940",  # legal
        "\u092e\u0947\u0902\u091f\u094b\u0930\u0936\u093f\u092a",  # mentorship
        "\u092a\u094d\u0930\u0936\u093f\u0915\u094d\u0937\u0923",  # training
        "\u0932\u093e\u0907\u0938\u0947\u0902\u0938",  # license
        "\u092a\u094d\u0930\u092e\u093e\u0923\u092a\u0924\u094d\u0930",  # certificate
    ]
    q_lower = query.lower()
    if any(kw in q_lower for kw in credit_keywords):
        return "credit"
    if any(kw in q_lower for kw in non_credit_keywords):
        return "non_credit"
    return "credit"


def extract_scheme_names(text: str) -> list:
    """Use the LLM to extract scheme names from a text block.

    Returns a list of names or an empty list when no schemes are mentioned."""
    prompt = (
        "Extract the scheme names mentioned in the following text. "
        "Return the names exactly as written, separated by semicolons if there are multiple. "
        "If no scheme is present, reply with 'none'.\n\n"
        f"{text}"
    )
    try:
        response = llm.invoke([{"role": "user", "content": prompt}])
        content = response.content.strip()
        if not content or "none" in content.lower():
            logger.info("No scheme names extracted")
            return []
        names = [n.strip().replace("_", " ") for n in content.split(";") if n.strip()]
        logger.info(f"Extracted scheme names: {names}")
        return names
    except Exception as e:
        logger.error(f"Failed to extract scheme names: {e}")
        return []


def resolve_scheme_reference(query: str, scheme_names: list) -> str | None:
    """Determine which scheme from scheme_names the query refers to."""
    if not scheme_names:
        return None
    list_str = "; ".join(scheme_names)
    prompt = (
        "You will be given a user query and a list of scheme names. "
        "If the query refers to any of these schemes, either by name or even by order (first scheme, second scheme, pehli vaali, doosri vaali etc.), "
        "return the matching scheme name exactly as provided. If none match, return an empty string.\n\n"
        f"Query: {query}\nScheme_Names: {list_str}"
    )
    try:
        response = llm.invoke([{"role": "user", "content": prompt}])
        name = response.content.strip().replace("_", " ")
        resolved = name or None
        logger.info(f"Resolved scheme reference '{query}' -> {resolved}")
        return resolved
    except Exception as e:
        logger.error(f"Failed to resolve scheme reference: {e}")
        return None


def handle_scheme_flow(answer, scheme_vector_store, session_id, mobile_number, user_info):
    language = st.session_state.scheme_flow_data.get("language", detect_language(answer))
    step = st.session_state.scheme_flow_step
    details = st.session_state.scheme_flow_data
    path = details.get("path")

    # Determine next step based on current state

    if details.get("path") == "credit":
        if step == 1:
            details["loan_amount"] = answer
            st.session_state.scheme_flow_step = 2
            return ask_scheme_question("loan_purpose", language), False
        if step == 2:
            details["loan_purpose"] = answer
            st.session_state.scheme_flow_step = 3
            return ask_scheme_question("turnover", language), False
        if step == 3:
            details["turnover"] = monthly_to_annual_llm(answer)
            st.session_state.scheme_flow_step = 4
            return ask_scheme_question("business_type", language), False
        if step == 4:
            details["business_type"] = answer
            st.session_state.scheme_flow_step = 5
            return ask_scheme_question("sc_st", language), False
        if step == 5:
            details["sc_st"] = answer
            st.session_state.scheme_flow_active = False
            st.session_state.scheme_flow_step = None
    else:
        if step == 1:
            details["turnover"] = monthly_to_annual_llm(answer)
            st.session_state.scheme_flow_step = 2
            return ask_scheme_question("business_type", language), False
        if step == 2:
            details["business_type"] = answer
            st.session_state.scheme_flow_step = 3
            return ask_scheme_question("sc_st", language), False
        if step == 3:
            details["sc_st"] = answer
            st.session_state.scheme_flow_active = False
            st.session_state.scheme_flow_step = None

    if st.session_state.scheme_flow_active:
        return "", False

    # Flow completed, fetch schemes using initial query
    query = details.get("initial_query", "")
    rag = get_scheme_response(
        query,
        scheme_vector_store,
        state=user_info.state_id,
        gender=user_info.gender,
        business_category=user_info.business_category,
        include_mudra=details.get("path") == "credit",
        intent="Schemes_Know_Intent",
    )
    if isinstance(rag, dict):
        rag_text = rag.get("text")
    else:
        rag_text = rag
    response = generate_response(
        "Schemes_Know_Intent",
        rag_text or "",
        user_info,
        language,
        "",
        query,
        scheme_details=details,
    )
    names = extract_scheme_names(response)
    if names:
        st.session_state.scheme_names = names
        st.session_state.scheme_names_str = " ".join([f"{i}. {n}" for i, n in enumerate(names, 1)])
        logger.info(f"Stored scheme names after flow: {st.session_state.scheme_names_str}")
    return response, True

def generate_hindi_audio_script(
    original_response: str,
    user_info: UserContext,
    rag_response: str = "",
) -> str:
    """
    Generates a summarized, human-like Hindi script for text-to-speech from the original bot response.
    The script should avoid punctuation marks and focus on natural flow.
    """
    prompt = f"""You are an assistant for Haqdarshak. Your task is to summarize the provided text into a concise, human-like script
    in natural Hindi (Devanagari script) for a text-to-speech system.
    
    **Instructions**:
    - Summarize the core information from the provided 'Final Response' and 'RAG Response'.
    - Ensure the summary flows naturally as if spoken by a human.
    - Translate the summary into clear and simple Hindi (Devanagari script) using simple hindi words.
    - Focus on the main points and keep the summary concise, between 50-100 words, to ensure a smooth audio experience.
    - The response should be purely the Hindi script, with no introductory or concluding remarks.
    - For number ranges like "10%-20%", use "10 se 20" in Hindi.
    - Do NOT use any english words. 
    - Do NOT translate Smileys or emoticons.
    - Always use simpler alternatives wherever the words are in complex hindi e.g. Instead of "vyavyasay" say "business", instead of "vanijya" say "finance"
    - Do NOT include urls and web links. 

    **Final Response**:
    {original_response}

    **RAG Response**:
    {rag_response}

    **Output**:
    """
    try:
        response = llm.invoke([{"role": "user", "content": prompt}])
        hindi_script = response.content.strip()
        logger.info(f"Generated Hindi audio script: {hindi_script}")
        return hindi_script
    except Exception as e:
        logger.error(f"Failed to generate Hindi audio script: {str(e)}")
        # Fallback: Attempt to translate the original response to Hindi as a last resort
        try:
            translation_prompt = f"Translate the following text into simple Hindi (Devanagari script), removing all punctuation and hyphens for a smooth audio output: {original_response}"
            translation_response = llm.invoke([{"role": "user", "content": translation_prompt}])
            hindi_script = translation_response.content.strip()
            logger.warning(f"Falling back to direct translation for Hindi audio script: {hindi_script}")
            return hindi_script
        except Exception as inner_e:
            logger.error(f"Failed to fall back to direct translation: {str(inner_e)}")
            return "ऑडियो स्क्रिप्ट उत्पन्न करने में त्रुटि हुई है।" # Error generating audio script.

# Main function to process query
def process_query(query, scheme_vector_store, dfl_vector_store, session_id, mobile_number, user_language=None, stream: bool = False):
    start_time = time.time()
    timings = {}

    def record(step_name, start):
        timings[step_name] = time.time() - start

    def log_timings():
        total = time.time() - start_time
        summary = "\n".join(f"{k}: {v:.2f}s" for k, v in timings.items())
        summary += f"\nTotal: {total:.2f}s"
        logger.info("Query processing timings:\n" + summary)

    logger.info(f"Starting query processing for: {query}")

    # Retrieve user data from session state using helper
    step = time.time()
    user_info = get_user_context(st.session_state)
    record("user_context", step)
    logger.info(f"User context in process_query: {user_info}")
    if not user_info:
        log_timings()
        return "Error: User not logged in.", None  # Return tuple
    user_name = user_info.name
    state_id = user_info.state_id
    state_name = user_info.state_name
    business_category = user_info.business_category
    gender = user_info.gender

    if "scheme_names" not in st.session_state:
        st.session_state.scheme_names = []
    if "scheme_names_str" not in st.session_state:
        st.session_state.scheme_names_str = ""

    # Use user_language for welcome message, otherwise detect query language
    step = time.time()
    query_language = user_language if query.lower() == "welcome" and user_language else detect_language(query)
    record("language_detection", step)
    logger.info(f"Using query language: {query_language}")

    # Check user type and fetch recent conversations once
    step = time.time()
    conversations = data_manager.get_conversations(mobile_number, limit=8)
    user_type = "returning" if conversations else "new"
    record("fetch_conversations", step)
    logger.info(f"User type: {user_type}")

    if st.session_state.get("scheme_flow_active"):
        step = time.time()
        resp, _ = handle_scheme_flow(
            query,
            scheme_vector_store,
            session_id,
            mobile_number,
            user_info,
        )
        record("scheme_flow", step)
        generated_response = resp

        def audio_task(final_text=None):
            step_local = time.time()
            hindi_audio_script = generate_hindi_audio_script(
                generated_response,
                user_info,
                "",
            )
            record("audio_script", step_local)
            try:
                interaction_id = generate_interaction_id(query, datetime.utcnow())
                messages_to_save = [
                    {"role": "user", "content": query, "timestamp": datetime.utcnow(), "interaction_id": interaction_id},
                    {"role": "assistant", "content": generated_response, "timestamp": datetime.utcnow(), "interaction_id": interaction_id, "audio_script": hindi_audio_script},
                ]
                if not any(
                    any(msg.get("interaction_id") == interaction_id for msg in conv["messages"])
                    for conv in conversations
                ):
                    data_manager.save_conversation(session_id, mobile_number, messages_to_save)
                else:
                    logger.debug(
                        f"Skipped saving duplicate conversation for query: {query} (Interaction ID: {interaction_id})"
                    )
            except Exception as e:
                logger.error(f"Failed to save conversation for session {session_id}: {str(e)}")
            log_timings()
            return hindi_audio_script

        if stream:
            def gen():
                for ch in generated_response:
                    yield ch
            return gen(), audio_task
        return generated_response, audio_task


    # Handle welcome query
    if query.lower() == "welcome":
        if user_type == "new":
            response = welcome_user(state_name, user_name, query_language)

            def audio_task(final_text=None):
                step_local = time.time()
                hindi_audio_script = generate_hindi_audio_script(
                    response,
                    user_info,
                    "",
                )
                record("audio_script", step_local)
                try:
                    interaction_id = generate_interaction_id(response, datetime.utcnow())
                    if not any(
                        msg["role"] == "assistant" and msg["content"] == response
                        for conv in conversations for msg in conv["messages"]
                    ):
                        data_manager.save_conversation(
                            session_id,
                            mobile_number,
                            [
                                {"role": "assistant", "content": response, "timestamp": datetime.utcnow(), "interaction_id": interaction_id, "audio_script": hindi_audio_script}
                            ]
                        )
                        logger.info(f"Saved welcome message for new user in session {session_id} (Interaction ID: {interaction_id})")
                    else:
                        logger.debug(f"Skipped saving duplicate welcome message: {response}")
                except Exception as e:
                    logger.error(f"Failed to save welcome message for new user in session {session_id}: {str(e)}")
                log_timings()
                return hindi_audio_script

            logger.info(f"Generated welcome response for new user in {time.time() - start_time:.2f} seconds: {response}")
            if stream:
                def gen():
                    for ch in response:
                        yield ch
                return gen(), audio_task
            return response, audio_task
        else:
            logger.info(f"No welcome message for returning user")
            log_timings()
            return None, None

    # Check if query is related to any previous query in the session
    scheme_rag = None
    dfl_rag = None
    related_prev_query = None
    session_cache = st.session_state.rag_cache.get(session_id, {})
    dfl_session_cache = st.session_state.dfl_rag_cache.get(session_id, {})

    # Get the most recent query-response pair from the current session
    recent_query = None
    recent_response = None
    if st.session_state.messages:
        for msg in reversed(st.session_state.messages):
            if msg["role"] == "assistant" and "Welcome" not in msg["content"]:
                recent_response = msg["content"]
                msg_index = st.session_state.messages.index(msg)
                if msg_index > 0 and st.session_state.messages[msg_index - 1]["role"] == "user":
                    recent_query = st.session_state.messages[msg_index - 1]["content"]
                break



    # Build conversation history for intent classification
    conversation_history = build_conversation_history(st.session_state.messages)
    step = time.time()
    intent = classify_intent(query, recent_response or "", conversation_history)
    record("intent_classification", step)

    # Determine if the query is a follow-up based on intent
    follow_up_intents = {
        "Contextual_Follow_Up",
        "Specific_Scheme_Eligibility_Intent",
        "Specific_Scheme_Apply_Intent",
        "Confirmation_New_RAG",
    }
    follow_up = intent in follow_up_intents

    # Use conversation context only when the query is a follow-up
    context_pair = f"User: {recent_query}\nAssistant: {recent_response}" if follow_up else ""

    augmented_query = query
    logger.info(f"Using conversation context: {context_pair}")
    logger.info(f"Classified intent: {intent}")

    maintain_intents = {"Specific_Scheme_Know_Intent", "Specific_Scheme_Apply_Intent", "Specific_Scheme_Eligibility_Intent", "Contextual_Follow_Up", "Confirmation_New_RAG"}
    if intent not in maintain_intents:
        st.session_state.scheme_flow_data = {}
        st.session_state.scheme_flow_active = False
        st.session_state.scheme_flow_step = None

    query_scheme_names = extract_scheme_names(query)
    if query_scheme_names:
        logger.info(f"Scheme names detected in query: {query_scheme_names}")
    stored_names = st.session_state.scheme_names
    referenced_scheme = None
    if intent in {"Specific_Scheme_Know_Intent", "Specific_Scheme_Apply_Intent", "Specific_Scheme_Eligibility_Intent", "Contextual_Follow_Up", "Confirmation_New_RAG"}:
        if query_scheme_names:
            match = None
            lower_stored = [n.lower() for n in stored_names]
            for nm in query_scheme_names:
                if nm.lower() in lower_stored:
                    match = nm
                    break
            if match:
                referenced_scheme = match
            else:
                referenced_scheme = query_scheme_names[0]
                stored_names = [referenced_scheme]
        else:
            referenced_scheme = resolve_scheme_reference(query, stored_names)
            if not referenced_scheme and stored_names:
                referenced_scheme = stored_names[0]
        if referenced_scheme:
            augmented_query = f"Referenced Scheme: {referenced_scheme}. Current Query: {query}"
            st.session_state.scheme_names = stored_names if referenced_scheme in stored_names else [referenced_scheme]
            st.session_state.scheme_names_str = " ".join([f"{i}. {n}" for i, n in enumerate(st.session_state.scheme_names, 1)])
            logger.info(f"Updated stored scheme names: {st.session_state.scheme_names_str}")

    # Append previous interaction for context when required
    if intent in {
        "Contextual_Follow_Up",
        "Specific_Scheme_Eligibility_Intent",
        "Specific_Scheme_Apply_Intent",
        "Confirmation_New_RAG",
    }:
        if recent_query and recent_response:
            augmented_query = (
                f"{augmented_query}. Previous User Query: {recent_query}. Previous Assistant Response: {recent_response}"
            )

    if intent == "Schemes_Know_Intent" and not st.session_state.scheme_flow_active:
        st.session_state.scheme_flow_active = True
        scheme_type = classify_scheme_type(query)
        st.session_state.scheme_flow_step = 1
        st.session_state.scheme_flow_data = {
            "initial_query": query,
            "language": query_language,
            "path": scheme_type,
        }
        if scheme_type == "credit":
            first_q = ask_scheme_question("loan_amount", query_language)
        else:
            first_q = ask_scheme_question("turnover", query_language)

        def audio_task(final_text=None):
            step_local = time.time()
            hindi_audio_script = generate_hindi_audio_script(
                first_q,
                user_info,
                "",
            )
            record("scheme_flow", step_local)
            try:
                interaction_id = generate_interaction_id(query, datetime.utcnow())
                messages_to_save = [
                    {"role": "user", "content": query, "timestamp": datetime.utcnow(), "interaction_id": interaction_id},
                    {"role": "assistant", "content": first_q, "timestamp": datetime.utcnow(), "interaction_id": interaction_id, "audio_script": hindi_audio_script},
                ]
                if not any(
                    any(msg.get("interaction_id") == interaction_id for msg in conv["messages"])
                    for conv in conversations
                ):
                    data_manager.save_conversation(session_id, mobile_number, messages_to_save)
            except Exception as e:
                logger.error(f"Failed to save conversation for session {session_id}: {str(e)}")
            log_timings()
            return hindi_audio_script

        return first_q, audio_task

    scheme_intents = {"Specific_Scheme_Know_Intent", "Specific_Scheme_Apply_Intent", "Specific_Scheme_Eligibility_Intent", "Schemes_Know_Intent", "Contextual_Follow_Up", "Confirmation_New_RAG"}
    dfl_intents = {"DFL_Intent", "Non_Scheme_Know_Intent"}

    if intent in scheme_intents:
        if intent == "Specific_Scheme_Know_Intent":
            step = time.time()
            scheme_rag = get_scheme_response(
                query,
                scheme_vector_store,
                state=None,
                gender=None,
                business_category=None,
                include_mudra=False,
                intent=intent,
            )
            record("rag_retrieval", step)
        else:
            scheme_rag = session_cache.get(query)
    elif intent in dfl_intents:
        dfl_rag = dfl_session_cache.get(query)

    if follow_up and recent_query and recent_response:
        if intent in scheme_intents:
            scheme_rag = session_cache.get(recent_query, scheme_rag)
        elif intent in dfl_intents:
            dfl_rag = dfl_session_cache.get(recent_query, dfl_rag)
        related_prev_query = recent_query

    if scheme_rag is None and intent in scheme_intents:
        step = time.time()
        scheme_rag = get_scheme_response(
            augmented_query,
            scheme_vector_store,
            state=state_id,
            gender=gender,
            business_category=business_category,
            include_mudra=classify_scheme_type(query) == "credit",
            intent=intent,
        )
        record("rag_retrieval", step)
        if session_id not in st.session_state.rag_cache:
            st.session_state.rag_cache[session_id] = {}
        st.session_state.rag_cache[session_id][query] = scheme_rag

    if dfl_rag is None and intent in dfl_intents:
        step = time.time()
        dfl_rag = get_dfl_response(
            query,
            dfl_vector_store,
            state=state_id,
            gender=gender,
            business_category=business_category,
        )
        record("rag_retrieval", step)
        if session_id not in st.session_state.dfl_rag_cache:
            st.session_state.dfl_rag_cache[session_id] = {}
        st.session_state.dfl_rag_cache[session_id][query] = dfl_rag

    rag_response = scheme_rag if intent in scheme_intents else dfl_rag
    rag_text = rag_response.get("text") if isinstance(rag_response, dict) else rag_response
    if intent == "DFL_Intent" and (
        rag_text is None or "No relevant" in rag_text
    ):
        rag_text = ""
    scheme_guid = None
    if isinstance(rag_response, dict) and intent == "Specific_Scheme_Eligibility_Intent":
        scheme_guid = extract_scheme_guid(rag_response.get("sources", []))
    step = time.time()
    gen_result = generate_response(
        intent,
        rag_text or "",
        user_info,
        query_language,
        context_pair,
        query,
        scheme_guid=scheme_guid,
        scheme_details=st.session_state.scheme_flow_data if st.session_state.get("scheme_flow_data") else None,
        stream=stream,
    )
    record("generate_response", step)

    if not stream:
        generated_response = gen_result

        if intent == "Schemes_Know_Intent":
            names = extract_scheme_names(generated_response)
            if names:
                st.session_state.scheme_names = [n for n in names]
                st.session_state.scheme_names_str = " ".join([f"{i+1}. {n}" for i, n in enumerate(names, 1)])
                logger.info(f"Stored scheme names from response: {st.session_state.scheme_names_str}")
        elif intent in {"Specific_Scheme_Know_Intent", "Specific_Scheme_Apply_Intent", "Specific_Scheme_Eligibility_Intent","Contextual_Follow_Up","Confirmation_New_RAG"} and referenced_scheme:
            if referenced_scheme not in st.session_state.scheme_names:
                st.session_state.scheme_names = [referenced_scheme]
                st.session_state.scheme_names_str = f"1. {referenced_scheme}"
            logger.info(f"Maintaining stored scheme names: {st.session_state.scheme_names_str}")

    def audio_task(final_text=None):
        if "scheme_names" not in st.session_state:
            st.session_state.scheme_names = []
        if "scheme_names_str" not in st.session_state:
            st.session_state.scheme_names_str = ""
        text_for_use = final_text if stream else generated_response
        step_local = time.time()
        hindi_audio_script = generate_hindi_audio_script(
            text_for_use,
            user_info,
            rag_text or "",
        )
        record("audio_script", step_local)

        if stream:
            if intent == "Schemes_Know_Intent":
                names = extract_scheme_names(text_for_use)
                if names:
                    st.session_state.scheme_names = [n for n in names]
                    st.session_state.scheme_names_str = " ".join([f"{i+1}. {n}" for i, n in enumerate(names, 1)])
                    logger.info(f"Stored scheme names from response: {st.session_state.scheme_names_str}")
            elif intent in {"Specific_Scheme_Know_Intent", "Specific_Scheme_Apply_Intent", "Specific_Scheme_Eligibility_Intent","Contextual_Follow_Up","Confirmation_New_RAG"} and referenced_scheme:
                if referenced_scheme not in st.session_state.scheme_names:
                    st.session_state.scheme_names = [referenced_scheme]
                    st.session_state.scheme_names_str = f"1. {referenced_scheme}"
                logger.info(f"Maintaining stored scheme names: {st.session_state.scheme_names_str}")

        try:
            interaction_id = generate_interaction_id(query, datetime.utcnow())
            messages_to_save = [
                {"role": "user", "content": query, "timestamp": datetime.utcnow(), "interaction_id": interaction_id},
                {"role": "assistant", "content": text_for_use, "timestamp": datetime.utcnow(), "interaction_id": interaction_id, "audio_script": hindi_audio_script},
            ]
            if not any(
                any(msg.get("interaction_id") == interaction_id for msg in conv["messages"])
                for conv in conversations
            ):
                step_db = time.time()
                data_manager.save_conversation(session_id, mobile_number, messages_to_save)
                record("save_conversation", step_db)
                logger.info(
                    f"Saved conversation for session {session_id}: {query} -> {text_for_use} (Interaction ID: {interaction_id})"
                )
            else:
                logger.debug(
                    f"Skipped saving duplicate conversation for query: {query} (Interaction ID: {interaction_id})"
                )
        except Exception as e:
            logger.error(f"Failed to save conversation for session {session_id}: {str(e)}")

        log_timings()
        return hindi_audio_script

    if stream:
        return gen_result, audio_task
    return generated_response, audio_task<|MERGE_RESOLUTION|>--- conflicted
+++ resolved
@@ -39,11 +39,7 @@
     if not api_key:
         raise ValueError("OPENAI_API_KEY environment variable not set")
     llm = ChatOpenAI(
-<<<<<<< HEAD
         model="gpt-4.1-mini-2025-04-14",
-=======
-        model="gpt-4.1-mini-2025-04-14",  # Updated model
->>>>>>> 25dcf66e
         api_key=api_key,
         base_url="https://api.openai.com/v1",
         temperature=0
