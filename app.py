--- conflicted
+++ resolved
@@ -281,37 +281,27 @@
 
                 if data.get("responseCode") == "OK" and data["params"]["status"] == "successful":
                     result = data["result"]
-<<<<<<< HEAD
-=======
+
                     logger.debug(f"Citizen API result: {result}")
                     gender_raw = result.get("gender", "") or ""
                     gender = GENDER_MAPPING.get(gender_raw.upper(), gender_raw)
                     state_name = result.get("state", "")
->>>>>>> 3642029d
+
                     st.session_state.user = {
                         "fname": result.get("firstName", ""),
                         "lname": result.get("lastName", ""),
                         "mobile_number": result.get("contactNumber", ""),
-<<<<<<< HEAD
-                        "gender": result.get("gender", ""),
-                        "state_name": result.get("state", ""),
-=======
                         "gender": gender,
                         "state_name": state_name,
->>>>>>> 3642029d
                         "dob": result.get("dob", ""),
                         "pincode": result.get("pincode", ""),
                         "business_name": result.get("bussinessName", ""),
                         "business_category": result.get("employmentType", ""),
                         "language": "English",
-<<<<<<< HEAD
-                        "state_id": STATE_MAPPING.get(result.get("state", ""), "Unknown")
-                    }
-=======
                         "state_id": STATE_NAME_TO_ID.get(state_name, "Unknown")
                     }
                     logger.info(f"Fetched user details from token: {st.session_state.user}")
->>>>>>> 3642029d
+
 
                     # Generate session_id
                     if not st.session_state.session_id:
@@ -439,7 +429,7 @@
 
     col1, col2 = st.columns([1, 1])
     with col1:
-<<<<<<< HEAD
+
         st.markdown(f"""
                 <h2 style="
                     font-size: 1.5rem;
@@ -450,9 +440,6 @@
                     Vyapaar Saathi
                 </h2>
                 """,unsafe_allow_html=True)    
-=======
-        st.markdown(f"Welcome, {st.session_state.user['fname']}")            
->>>>>>> 3642029d
 
     # Ensure session_id is in URL
     if "session_id" not in st.query_params or st.query_params["session_id"] != st.session_state.session_id:
@@ -476,13 +463,9 @@
                 user_language=st.session_state.user["language"],
                 stream=True
             )
-<<<<<<< HEAD
-            if welcome_response:  # Only append if a welcome message was generated
-                with st.chat_message("assistant"):
-=======
+
             if welcome_stream:  # Only append if a welcome message was generated
                 with st.chat_message("assistant", avatar="logo.jpeg"):
->>>>>>> 3642029d
                     message_placeholder = st.empty()
                     audio_placeholder = st.empty()
 
