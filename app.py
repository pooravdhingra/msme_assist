import streamlit as st
import random
import string
from datetime import datetime, timedelta
from msme_bot import (
    load_rag_data,
    load_dfl_data,
    process_query,
    welcome_user,
    summarize_conversation,
)
from data import DataManager, STATE_MAPPING
import numpy as np
import logging

# Set up logging
logging.basicConfig(level=logging.DEBUG, format='%(asctime)s - %(levelname)s - %(message)s')
logger = logging.getLogger(__name__)

# Initialize DataManager
data_manager = DataManager()

# Initialize Streamlit session state
if "scheme_vector_store" not in st.session_state:
    st.session_state.scheme_vector_store = load_rag_data()
if "dfl_vector_store" not in st.session_state:
    st.session_state.dfl_vector_store = load_dfl_data()

if "page" not in st.session_state:
    st.session_state.page = "login"

if "user" not in st.session_state:
    st.session_state.user = None

if "otp" not in st.session_state:
    st.session_state.otp = None

if "session_id" not in st.session_state:
    st.session_state.session_id = None

if "messages" not in st.session_state:
    st.session_state.messages = []
if "conversation_summary" not in st.session_state:
    st.session_state.conversation_summary = ""

if "otp_generated" not in st.session_state:
    st.session_state.otp_generated = False

if "welcome_message_sent" not in st.session_state:
    st.session_state.welcome_message_sent = False

if "last_query_id" not in st.session_state:
    st.session_state.last_query_id = None

if "rag_cache" not in st.session_state:
    st.session_state.rag_cache = {}
if "dfl_rag_cache" not in st.session_state:
    st.session_state.dfl_rag_cache = {}

# Generate session ID
def generate_session_id():
    return ''.join(random.choices(string.ascii_letters + string.digits, k=10))

# Generate unique query ID
def generate_query_id(query, timestamp):
    return f"{query[:50]}_{timestamp.strftime('%Y%m%d%H%M%S')}"

# Restore session from URL query parameters
def restore_session_from_url():
    query_params = st.query_params
    session_id = query_params.get("session_id")
    if session_id and not st.session_state.session_id:
        # Check if session_id exists in MongoDB and is active
        session = data_manager.db.sessions.find_one({"session_id": session_id, "end_time": {"$exists": False}})
        if session:
            mobile_number = session.get("mobile_number")
            user = data_manager.find_user(mobile_number)
            if user:
                st.session_state.session_id = session_id
                st.session_state.user = {
                    "fname": user.get("fname"),
                    "lname": user.get("lname"),
                    "mobile_number": user.get("mobile_number"),
                    "state_id": user.get("state_id", "Unknown"),
                    "state_name": user.get("state_name", "Unknown"),
                    "business_name": user.get("business_name"),
                    "business_category": user.get("business_category"),
                    "language": user.get("language", "English"),
                    "gender": user.get("gender"),
                    "udyam_registered": user.get("udyam_registered"),
                    "turnover": user.get("turnover"),
                    "preferred_application_mode": user.get("preferred_application_mode")
                }
                st.session_state.page = "chat"
                # Restore messages from MongoDB
                conversations = data_manager.get_conversations(mobile_number, limit=10)
                all_messages = []
                for conv in conversations:
                    for msg in conv["messages"]:
                        if "content" not in msg or "role" not in msg or "timestamp" not in msg:
                            logger.warning(f"Skipping malformed message in MongoDB: {msg}")
                            continue
                        all_messages.append({
                            "role": msg["role"],
                            "content": msg["content"],
                            "timestamp": msg["timestamp"]
                        })
                st.session_state.messages = all_messages
                logger.info(f"Restored session {session_id} for user {mobile_number}")
                return True
    return False

# Registration page
def registration_page():
    st.title("Register")
    st.markdown("Please provide your personal and business details to register.")

    with st.form("registration_form"):
        st.subheader("Personal Details")
        fname = st.text_input("First Name")
        lname = st.text_input("Last Name")
        mobile_number = st.text_input("Mobile Number (10 digits)")
        state = st.selectbox("State", list(STATE_MAPPING.values()))
        language = st.selectbox("Preferred Language", ["English", "Hindi"])
        gender = st.selectbox("Gender", ["Male", "Female", "Other"])

        st.subheader("Business Details")
        business_name = st.text_input("Business Name")
        business_category = st.selectbox(
            "Business Category",
            [
                "Manufacturing",
                "Services",
                "Retail",
                "Agriculture and Allied Sectors",
                "Traders/Wholesalers",
            ],
        )

        udyam_registered = st.selectbox(
            "Is your business Udyam Registered? (optional)", ["", "Yes", "No"], index=0
        )
        turnover = st.text_input("Annual Turnover (optional)")
        preferred_application_mode = st.selectbox(
            "Preferred Application Mode (Optional)", ["", "Offline", "Online"], index=0
        )

        submit_button = st.form_submit_button("Register")

        if submit_button:
            if not fname or not lname:
                st.error("First name and last name are required.")
            elif not mobile_number.isdigit() or len(mobile_number) != 10:
                st.error("Mobile number must be 10 digits.")
            elif not business_name:
                st.error("Business name is required.")
            elif not state:
                st.error("State is required.")
            elif not language:
                st.error("Language is required.")
            elif not gender:
                st.error("Gender is required.")
            else:
                success, message = data_manager.register_user(
                    fname,
                    lname,
                    mobile_number,
                    state,
                    business_name,
                    business_category,
                    language,
                    gender,
                    udyam_registered or None,
                    turnover or None,
                    preferred_application_mode or None
                )
                if success:
                    st.success(message)
                    st.session_state.page = "login"
                    st.query_params.clear()
                    st.rerun()
                else:
                    st.error(message)

# Login page
def login_page():
    # Try to restore session from URL
    if restore_session_from_url():
        st.rerun()
        return

    st.title("Login")
    st.markdown("Enter your mobile number to log in.")

    mobile_number = st.text_input("Mobile Number (10 digits)")
    if st.button("Generate OTP"):
        if not mobile_number.isdigit() or len(mobile_number) != 10:
            st.error("Mobile number must be 10 digits.")
        else:
            user = data_manager.find_user(mobile_number)
            if not user:
                st.error("Mobile number not registered. Please register first.")
            else:
                st.session_state.otp = str(random.randint(100000, 999999))
                st.session_state.temp_mobile = mobile_number
                st.session_state.otp_generated = True
                st.info(f"Simulated OTP sent: {st.session_state.otp}")

    if st.session_state.otp_generated:
        otp_input = st.text_input("Enter OTP", type="password")
        if st.button("Verify OTP"):
            if otp_input == st.session_state.otp:
                user = data_manager.find_user(st.session_state.temp_mobile)
                # Store user data including state_id, state_name, and language in session state
                st.session_state.user = {
                    "fname": user.get("fname"),
                    "lname": user.get("lname"),
                    "mobile_number": user.get("mobile_number"),
                    "state_id": user.get("state_id", "Unknown"),
                    "state_name": user.get("state_name", "Unknown"),
                    "business_name": user.get("business_name"),
                    "business_category": user.get("business_category"),
                    "language": user.get("language", "English"),
                    "gender": user.get("gender"),
                    "udyam_registered": user.get("udyam_registered"),
                    "turnover": user.get("turnover"),
                    "preferred_application_mode": user.get("preferred_application_mode")
                }
                # Generate session_id only if not already set
                if not st.session_state.session_id:
                    st.session_state.session_id = generate_session_id()
                    # Always pass user_data, as it's optional in start_session
                    logger.debug(f"Calling start_session with mobile: {st.session_state.temp_mobile}, session_id: {st.session_state.session_id}, user_data: {st.session_state.user}")
                    data_manager.start_session(st.session_state.temp_mobile, st.session_state.session_id, st.session_state.user)
                st.session_state.messages = []
                st.session_state.page = "chat"
                st.session_state.otp_generated = False
                st.session_state.otp = None
                st.session_state.last_query_id = None
                # Add session_id to URL
                st.query_params["session_id"] = st.session_state.session_id
                st.success("Login successful!")
                st.rerun()
            else:
                st.error("Invalid OTP. Please try again.")

# Chat page
def chat_page():
    # Verify session validity
    if not st.session_state.session_id or not st.session_state.user:
        # Try to restore session from URL
        if restore_session_from_url():
            st.rerun()
            return
        # If restoration fails, redirect to login
        st.session_state.page = "login"
        st.session_state.user = None
        st.session_state.session_id = None
        st.session_state.messages = []
        st.session_state.otp_generated = False
        st.session_state.welcome_message_sent = False
        st.session_state.last_query_id = None
        st.query_params.clear()
        st.rerun()
        return

    # Check MongoDB session validity
    session = data_manager.db.sessions.find_one({"session_id": st.session_state.session_id, "end_time": {"$exists": False}})
    if not session:
        st.session_state.page = "login"
        st.session_state.user = None
        st.session_state.session_id = None
        st.session_state.messages = []
        st.session_state.otp_generated = False
        st.session_state.welcome_message_sent = False
        st.session_state.last_query_id = None
        st.query_params.clear()
        st.rerun()
        return

    col1, col2 = st.columns([1, 1])
    with col1:
        st.markdown(f"Hi, {st.session_state.user['fname']}")
    with col2:
        if st.button("Logout", key="logout_button"):
            data_manager.end_session(st.session_state.session_id)
            st.session_state.page = "login"
            st.session_state.user = None
            st.session_state.otp = None
            st.session_state.session_id = None
            st.session_state.messages = []
            st.session_state.otp_generated = False
            st.session_state.welcome_message_sent = False
            st.session_state.last_query_id = None
            st.query_params.clear()
            st.rerun()

    # Ensure session_id is in URL
    if "session_id" not in st.query_params or st.query_params["session_id"] != st.session_state.session_id:
        st.query_params["session_id"] = st.session_state.session_id

    # Trigger welcome message only for new users
    if not st.session_state.welcome_message_sent:
        conversations = data_manager.get_conversations(st.session_state.user["mobile_number"], limit=10)
        has_user_messages = False
        for conv in conversations:
            for msg in conv["messages"]:
                if msg["role"] == "user" or (msg["role"] == "assistant" and "Welcome" not in msg["content"]):
                    has_user_messages = True
                    break
            if has_user_messages:
                break
        user_type = "returning" if has_user_messages else "new"

        if user_type == "new":
            welcome_response = process_query(
                "welcome",
                st.session_state.scheme_vector_store,
                st.session_state.dfl_vector_store,
                st.session_state.session_id,
                st.session_state.user["mobile_number"],
                user_language=st.session_state.user["language"]
            )
            if welcome_response:  # Only append if a welcome message was generated
                if not any(msg["role"] == "assistant" and msg["content"] == welcome_response for msg in st.session_state.messages):
                    st.session_state.messages.append({
                        "role": "assistant",
                        "content": welcome_response,
                        "timestamp": datetime.utcnow()
                    })
<<<<<<< HEAD
                    st.session_state.conversation_summary = summarize_conversation(
                        st.session_state.messages,
                        current_query="welcome",
                    )
=======
                    st.session_state.conversation_summary = summarize_conversation(st.session_state.messages)
>>>>>>> bcc3df7d
                    logger.debug(f"Appended welcome message to session state: {welcome_response}")
                    logger.debug(
                        f"Conversation summary after welcome: {st.session_state.conversation_summary}"
                    )
            st.session_state.welcome_message_sent = True

    # Combine past conversations from MongoDB and current session messages
    st.subheader("Conversation History")
    all_messages = []

    # Fetch past conversations from MongoDB
    conversations = data_manager.get_conversations(st.session_state.user["mobile_number"], limit=10)
    for conv in conversations:
        for msg in conv["messages"]:
            if "content" not in msg or "role" not in msg or "timestamp" not in msg:
                logger.warning(f"Skipping malformed message in MongoDB: {msg}")
                continue
            all_messages.append({
                "role": msg["role"],
                "content": msg["content"],
                "timestamp": msg["timestamp"]
            })

    # Add current session messages
    for msg in st.session_state.messages:
        if not any(m["role"] == msg["role"] and m["content"] == msg["content"] for m in all_messages):
            all_messages.append({
                "role": msg["role"],
                "content": msg["content"],
                "timestamp": msg["timestamp"]
            })
            logger.debug(f"Added session message to all_messages: {msg['role']} - {msg['content']} ({msg['timestamp']})")

    # Sort all messages by timestamp
    all_messages.sort(key=lambda x: x["timestamp"])

    # Display all messages
    for msg in all_messages:
        with st.chat_message(msg["role"], avatar="logo.jpeg" if msg["role"] == "assistant" else None):
            st.markdown(f"{msg['content']} *({msg['timestamp'].strftime('%Y-%m-%d %H:%M:%S')})*")

    # Chat input
    query = st.chat_input("Type your query here...")
    if query:
        # Generate a unique query ID to prevent double-processing
        query_timestamp = datetime.utcnow()
        query_id = generate_query_id(query, query_timestamp)
        if query_id != st.session_state.last_query_id:
            st.session_state.last_query_id = query_id
            # Append user query if not already in session state
            if not any(msg["role"] == "user" and msg["content"] == query for msg in st.session_state.messages):
                st.session_state.messages.append({
                    "role": "user",
                    "content": query,
                    "timestamp": query_timestamp
                })
                with st.chat_message("user"):
                    st.markdown(f"{query} *({query_timestamp.strftime('%Y-%m-%d %H:%M:%S')})*")
                logger.debug(f"Appended user query to session state: {query} (ID: {query_id})")

            # Get and append bot response
            response = process_query(
                query,
                st.session_state.scheme_vector_store,
                st.session_state.dfl_vector_store,
                st.session_state.session_id,
                st.session_state.user["mobile_number"],
                user_language=st.session_state.user["language"]
            )
            if not any(msg["role"] == "assistant" and msg["content"] == response for msg in st.session_state.messages):
                st.session_state.messages.append({
                    "role": "assistant",
                    "content": response,
                    "timestamp": datetime.utcnow()
                })
<<<<<<< HEAD
                st.session_state.conversation_summary = summarize_conversation(
                    st.session_state.messages,
                    current_query=query,
                )
=======
                st.session_state.conversation_summary = summarize_conversation(st.session_state.messages)
>>>>>>> bcc3df7d
                with st.chat_message("assistant", avatar="logo.jpeg"):
                    st.markdown(f"{response} *({datetime.utcnow().strftime('%Y-%m-%d %H:%M:%S')})*")
                logger.debug(f"Appended bot response to session state: {response} (Query ID: {query_id})")
                logger.debug(
                    f"Updated conversation summary: {st.session_state.conversation_summary}"
                )

# Main app logic
# Check for session restoration first
restore_session_from_url()

if st.session_state.page == "login":
    login_page()
elif st.session_state.page == "register":
    registration_page()
elif st.session_state.page == "chat":
    chat_page()

# Link to registration
if st.session_state.page == "login":
    if st.button("New User? Register Here"):
        st.session_state.page = "register"
        st.query_params.clear()
        st.rerun()

# Update existing users to include state_id and state_name
data_manager.update_existing_users_state()<|MERGE_RESOLUTION|>--- conflicted
+++ resolved
@@ -328,14 +328,12 @@
                         "content": welcome_response,
                         "timestamp": datetime.utcnow()
                     })
-<<<<<<< HEAD
+
                     st.session_state.conversation_summary = summarize_conversation(
                         st.session_state.messages,
                         current_query="welcome",
                     )
-=======
-                    st.session_state.conversation_summary = summarize_conversation(st.session_state.messages)
->>>>>>> bcc3df7d
+
                     logger.debug(f"Appended welcome message to session state: {welcome_response}")
                     logger.debug(
                         f"Conversation summary after welcome: {st.session_state.conversation_summary}"
@@ -411,14 +409,12 @@
                     "content": response,
                     "timestamp": datetime.utcnow()
                 })
-<<<<<<< HEAD
+
                 st.session_state.conversation_summary = summarize_conversation(
                     st.session_state.messages,
                     current_query=query,
                 )
-=======
-                st.session_state.conversation_summary = summarize_conversation(st.session_state.messages)
->>>>>>> bcc3df7d
+
                 with st.chat_message("assistant", avatar="logo.jpeg"):
                     st.markdown(f"{response} *({datetime.utcnow().strftime('%Y-%m-%d %H:%M:%S')})*")
                 logger.debug(f"Appended bot response to session state: {response} (Query ID: {query_id})")
