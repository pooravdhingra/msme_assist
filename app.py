--- conflicted
+++ resolved
@@ -16,11 +16,8 @@
 import numpy as np
 import logging
 from tts import synthesize, audio_player
-<<<<<<< HEAD
 import requests
-=======
 from typing import Optional
->>>>>>> 1bd50368
 
 # Set up logging
 logging.basicConfig(level=logging.DEBUG, format='%(asctime)s - %(levelname)s - %(message)s')
